--- conflicted
+++ resolved
@@ -36,13 +36,10 @@
 env_logger = "0.11.5"
 crossterm = "0.28.1"
 sysinfo = "0.32.1"
-<<<<<<< HEAD
 sha2 = "0.10.8"
 hex = "0.4.3"
-=======
 tar = "0.4.43"
 flate2 = "1.0.35"
->>>>>>> da44081a
 
 [dev-dependencies]
 mockall = "0.13.0"