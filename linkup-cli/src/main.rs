--- conflicted
+++ resolved
@@ -1,21 +1,9 @@
 use std::{env, fs, io::ErrorKind, path::PathBuf};
 
-<<<<<<< HEAD
-use clap::{builder::ValueParser, Parser, Subcommand};
-use clap_complete::Shell;
-use colored::Colorize;
-use deploy::deploy;
-use health::health;
-use thiserror::Error;
-
-mod completion;
-mod deploy;
-=======
 use clap::{Parser, Subcommand};
 use thiserror::Error;
 
 mod commands;
->>>>>>> 562f5fac
 mod env_files;
 mod local_config;
 mod services;
@@ -124,7 +112,7 @@
     #[error("{0}")]
     WorkerClientErr(#[from] worker_client::Error),
     #[error("{0}")]
-    DeployErr(#[from] deploy::DeployError),
+    DeployErr(#[from] commands::deploy::DeployError),
 }
 
 #[derive(Error, Debug)]
@@ -187,25 +175,7 @@
     Preview(commands::PreviewArgs),
 
     #[clap(about = "Deploy services to Cloudflare")]
-    Deploy {
-        #[arg(
-            short = 'a',
-            long = "account-id",
-            help = "Cloudflare account ID",
-            value_name = "ACCOUNT_ID"
-        )]
-        account_id: String,
-
-        #[arg(
-            short = 'z',
-            long = "zone-ids",
-            help = "Cloudflare zone IDs",
-            value_name = "ZONE_IDS",
-            num_args = 1..,
-            required = true
-        )]
-        zone_ids: Vec<String>,
-    },
+    Deploy(commands::DeployArgs),
 
     // Server command is hidden beacuse it is supposed to be managed only by the CLI itself.
     // It is called on `start` to start the local-server.
@@ -220,48 +190,6 @@
     ensure_linkup_dir()?;
 
     match &cli.command {
-<<<<<<< HEAD
-        Commands::Health { json } => health(*json),
-        Commands::Start { no_tunnel } => {
-            start(StartArgs {
-                config_arg: &cli.config,
-                no_tunnel: *no_tunnel,
-                fresh_state: true,
-            })
-            .await
-        }
-        Commands::Stop => stop(true),
-        Commands::Reset => reset().await,
-        Commands::Local { service_names, all } => local(service_names, *all).await,
-        Commands::Remote { service_names, all } => remote(service_names, *all).await,
-        Commands::Status { json, all } => {
-            // TODO(augustocesar)[2024-10-28]: Remove --all/-a in a future release.
-            // Do not print the warning in case of JSON so it doesn't break any usage if the result of the command
-            // is passed on to somewhere else.
-            if *all && !*json {
-                let warning =
-                    "--all/-a is a noop now. All services statuses will always be shown. \
-                    This arg will be removed in a future release.\n";
-                println!("{}", warning.yellow());
-            }
-
-            status(*json)
-        }
-        Commands::LocalDNS { subcommand } => match subcommand {
-            LocalDNSSubcommand::Install => local_dns::install(&cli.config),
-            LocalDNSSubcommand::Uninstall => local_dns::uninstall(&cli.config),
-        },
-        Commands::Completion { shell } => completion(shell),
-        Commands::Preview {
-            services,
-            print_request,
-        } => preview(&cli.config, services, *print_request).await,
-        Commands::Deploy {
-            account_id,
-            zone_ids,
-        } => deploy(account_id, zone_ids).await.map_err(|e| e.into()),
-        Commands::Server { pidfile } => server(pidfile).await,
-=======
         Commands::Health(args) => commands::health(args),
         Commands::Start(args) => commands::start(args, true, &cli.config).await,
         Commands::Stop(args) => commands::stop(args, true),
@@ -273,6 +201,6 @@
         Commands::Completion(args) => commands::completion(args),
         Commands::Preview(args) => commands::preview(args, &cli.config).await,
         Commands::Server(args) => commands::server(args).await,
->>>>>>> 562f5fac
+        Commands::Deploy(args) => commands::deploy(args).await.map_err(CliError::from),
     }
 }