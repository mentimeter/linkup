use std::{env, fs, io::ErrorKind, path::PathBuf};

use clap::{Parser, Subcommand};
use thiserror::Error;

mod commands;
mod env_files;
mod local_config;
mod services;
mod signal;
mod system;
mod uninstall;
mod update;
mod worker_client;

<<<<<<< HEAD
use completion::completion;
use preview::preview;
use remote_local::{local, remote};
use reset::reset;
use server::server;
use start::{start, StartArgs};
use status::status;
use stop::stop;
use uninstall::uninstall;
use update::update;

=======
>>>>>>> 562f5fac
const LINKUP_CONFIG_ENV: &str = "LINKUP_CONFIG";
const LINKUP_LOCALSERVER_PORT: u16 = 9066;
const LINKUP_DIR: &str = ".linkup";
const LINKUP_STATE_FILE: &str = "state";
const LINKUP_CF_TLS_API_ENV_VAR: &str = "LINKUP_CF_API_TOKEN";

pub fn linkup_dir_path() -> PathBuf {
    let storage_dir = match env::var("HOME") {
        Ok(val) => val,
        Err(_e) => "/var/tmp".to_string(),
    };

    let mut path = PathBuf::new();
    path.push(storage_dir);
    path.push(LINKUP_DIR);
    path
}

pub fn linkup_file_path(file: &str) -> PathBuf {
    let mut path = linkup_dir_path();
    path.push(file);
    path
}

fn ensure_linkup_dir() -> Result<()> {
    let path = linkup_dir_path();

    match fs::create_dir(&path) {
        Ok(_) => Ok(()),
        Err(e) => match e.kind() {
            ErrorKind::AlreadyExists => Ok(()),
            _ => Err(CliError::BadConfig(format!(
                "Could not create linkup dir at {}: {}",
                path.display(),
                e
            ))),
        },
    }
}

pub type Result<T> = std::result::Result<T, CliError>;

#[derive(Error, Debug)]
pub enum CliError {
    #[error("no valid state file: {0}")]
    NoState(String),
    #[error("there was a problem with the provided config: {0}")]
    BadConfig(String),
    #[error("no valid config file provided: {0}")]
    NoConfig(String),
    #[error("a service directory was provided that contained no .env.*.linkup file: {0}")]
    NoDevEnv(String),
    #[error("couldn't set env for service {0}: {1}")]
    SetServiceEnv(String, String),
    #[error("couldn't remove env for service {0}: {1}")]
    RemoveServiceEnv(String, String),
    #[error("could not save statefile: {0}")]
    SaveState(String),
    #[error("could not start local server: {0}")]
    StartLocalServer(String),
    #[error("could not start local tunnel: {0}")]
    StartLocalTunnel(String),
    #[error("linkup component did not start in time: {0}")]
    StartLinkupTimeout(String),
    #[error("could not start Caddy: {0}")]
    StartCaddy(String),
    #[error("could not start DNSMasq: {0}")]
    StartDNSMasq(String),
    #[error("could not load config to {0}: {1}")]
    LoadConfig(String, String),
    #[error("could not start: {0}")]
    StartErr(String),
    #[error("could not stop: {0}")]
    StopErr(String),
    #[error("could not get status: {0}")]
    StatusErr(String),
    #[error("no such service: {0}")]
    NoSuchService(String),
    #[error("failed to install local dns: {0}")]
    LocalDNSInstall(String),
    #[error("failed to uninstall local dns: {0}")]
    LocalDNSUninstall(String),
    #[error("failed to write file: {0}")]
    WriteFile(String),
    #[error("failed to reboot dnsmasq: {0}")]
    RebootDNSMasq(String),
    #[error("--no-tunnel does not work without `local-dns`")]
    NoTunnelWithoutLocalDns,
    #[error("could not get env var: {0}")]
    GetEnvVar(String),
    #[error("HTTP error: {0}")]
    HttpErr(String),
    #[error("could not parse: {0}. {1}")]
    ParseErr(String, String),
    #[error("{0}: {1}")]
    FileErr(String, String),
    #[error("{0}")]
    IOError(#[from] std::io::Error),
    #[error("{0}")]
    WorkerClientErr(#[from] worker_client::Error),
}

#[derive(Error, Debug)]
pub enum CheckErr {
    #[error("local server not started")]
    LocalNotStarted,
    #[error("cloudflared tunnel not started")]
    TunnelNotRunning,
}

#[derive(Parser)]
#[command(
    name = "linkup",
    about = "Connect remote and local dev/preview environments\n\nIf you need help running linkup, start here:\nhttps://github.com/mentimeter/linkup/blob/main/docs/using-linkup.md",
    version = env!("CARGO_PKG_VERSION"),
)]
struct Cli {
    #[arg(
        short,
        long,
        value_name = "CONFIG",
        help = "Path to config file, overriding environment variable."
    )]
    config: Option<String>,

    #[command(subcommand)]
    command: Commands,
}

#[derive(Subcommand)]
enum Commands {
    #[clap(about = "Output the health of the CLI service")]
    Health(commands::HealthArgs),

    #[clap(about = "Start a new linkup session")]
    Start(commands::StartArgs),

    #[clap(about = "Stop a running linkup session")]
    Stop(commands::StopArgs),

    #[clap(about = "Reset a linkup session")]
    Reset(commands::ResetArgs),

    #[clap(about = "Route session traffic to a local service")]
    Local(commands::LocalArgs),

    #[clap(about = "Route session traffic to a remote service")]
    Remote(commands::RemoteArgs),

    #[clap(about = "View linkup component and service status")]
    Status(commands::StatusArgs),

    #[clap(about = "Speed up your local environment by routing traffic locally when possible")]
    LocalDNS(commands::LocalDnsArgs),

    #[clap(about = "Generate completions for your shell")]
    Completion(commands::CompletionArgs),

    #[clap(about = "Create a \"permanent\" Linkup preview")]
    Preview(commands::PreviewArgs),

    #[clap(about = "Update linkup to the latest released version.")]
    Update,

    #[clap(about = "Uninstall linkup and cleanup configurations.")]
    Uninstall,

    // Server command is hidden beacuse it is supposed to be managed only by the CLI itself.
    // It is called on `start` to start the local-server.
    #[clap(hide = true)]
    Server(commands::ServerArgs),
}

#[tokio::main]
async fn main() -> Result<()> {
    if update::new_version_available().await {
        println!(
            "{}",
            "⚠️ New version of linkup is available! Run `linkup update` to update it.".yellow()
        );
    }

    let cli = Cli::parse();

    ensure_linkup_dir()?;

    match &cli.command {
<<<<<<< HEAD
        Commands::Health { json } => health(*json),
        Commands::Start { no_tunnel } => {
            start(StartArgs {
                config_arg: &cli.config,
                no_tunnel: *no_tunnel,
                fresh_state: true,
            })
            .await
        }
        Commands::Stop => stop(true),
        Commands::Reset => reset().await,
        Commands::Local { service_names, all } => local(service_names, *all).await,
        Commands::Remote { service_names, all } => remote(service_names, *all).await,
        Commands::Status { json, all } => {
            // TODO(augustocesar)[2024-10-28]: Remove --all/-a in a future release.
            // Do not print the warning in case of JSON so it doesn't break any usage if the result of the command
            // is passed on to somewhere else.
            if *all && !*json {
                let warning =
                    "--all/-a is a noop now. All services statuses will always be shown. \
                    This arg will be removed in a future release.\n";
                println!("{}", warning.yellow());
            }

            status(*json)
        }
        Commands::LocalDNS { subcommand } => match subcommand {
            LocalDNSSubcommand::Install => local_dns::install(&cli.config),
            LocalDNSSubcommand::Uninstall => local_dns::uninstall(&cli.config),
        },
        Commands::Completion { shell } => completion(shell),
        Commands::Preview {
            services,
            print_request,
        } => preview(&cli.config, services, *print_request).await,
        Commands::Uninstall => uninstall(),
        Commands::Update => update().await,
        Commands::Server { pidfile } => server(pidfile).await,
=======
        Commands::Health(args) => commands::health(args),
        Commands::Start(args) => commands::start(args, true, &cli.config).await,
        Commands::Stop(args) => commands::stop(args, true),
        Commands::Reset(args) => commands::reset(args).await,
        Commands::Local(args) => commands::local(args).await,
        Commands::Remote(args) => commands::remote(args).await,
        Commands::Status(args) => commands::status(args),
        Commands::LocalDNS(args) => commands::local_dns(args, &cli.config),
        Commands::Completion(args) => commands::completion(args),
        Commands::Preview(args) => commands::preview(args, &cli.config).await,
        Commands::Server(args) => commands::server(args).await,
>>>>>>> 562f5fac
    }
}<|MERGE_RESOLUTION|>--- conflicted
+++ resolved
@@ -1,6 +1,7 @@
 use std::{env, fs, io::ErrorKind, path::PathBuf};
 
 use clap::{Parser, Subcommand};
+use colored::Colorize;
 use thiserror::Error;
 
 mod commands;
@@ -9,24 +10,8 @@
 mod services;
 mod signal;
 mod system;
-mod uninstall;
-mod update;
 mod worker_client;
 
-<<<<<<< HEAD
-use completion::completion;
-use preview::preview;
-use remote_local::{local, remote};
-use reset::reset;
-use server::server;
-use start::{start, StartArgs};
-use status::status;
-use stop::stop;
-use uninstall::uninstall;
-use update::update;
-
-=======
->>>>>>> 562f5fac
 const LINKUP_CONFIG_ENV: &str = "LINKUP_CONFIG";
 const LINKUP_LOCALSERVER_PORT: u16 = 9066;
 const LINKUP_DIR: &str = ".linkup";
@@ -189,10 +174,10 @@
     Preview(commands::PreviewArgs),
 
     #[clap(about = "Update linkup to the latest released version.")]
-    Update,
+    Update(commands::UpdateArgs),
 
     #[clap(about = "Uninstall linkup and cleanup configurations.")]
-    Uninstall,
+    Uninstall(commands::UninstallArgs),
 
     // Server command is hidden beacuse it is supposed to be managed only by the CLI itself.
     // It is called on `start` to start the local-server.
@@ -202,7 +187,7 @@
 
 #[tokio::main]
 async fn main() -> Result<()> {
-    if update::new_version_available().await {
+    if commands::update::new_version_available().await {
         println!(
             "{}",
             "⚠️ New version of linkup is available! Run `linkup update` to update it.".yellow()
@@ -214,46 +199,6 @@
     ensure_linkup_dir()?;
 
     match &cli.command {
-<<<<<<< HEAD
-        Commands::Health { json } => health(*json),
-        Commands::Start { no_tunnel } => {
-            start(StartArgs {
-                config_arg: &cli.config,
-                no_tunnel: *no_tunnel,
-                fresh_state: true,
-            })
-            .await
-        }
-        Commands::Stop => stop(true),
-        Commands::Reset => reset().await,
-        Commands::Local { service_names, all } => local(service_names, *all).await,
-        Commands::Remote { service_names, all } => remote(service_names, *all).await,
-        Commands::Status { json, all } => {
-            // TODO(augustocesar)[2024-10-28]: Remove --all/-a in a future release.
-            // Do not print the warning in case of JSON so it doesn't break any usage if the result of the command
-            // is passed on to somewhere else.
-            if *all && !*json {
-                let warning =
-                    "--all/-a is a noop now. All services statuses will always be shown. \
-                    This arg will be removed in a future release.\n";
-                println!("{}", warning.yellow());
-            }
-
-            status(*json)
-        }
-        Commands::LocalDNS { subcommand } => match subcommand {
-            LocalDNSSubcommand::Install => local_dns::install(&cli.config),
-            LocalDNSSubcommand::Uninstall => local_dns::uninstall(&cli.config),
-        },
-        Commands::Completion { shell } => completion(shell),
-        Commands::Preview {
-            services,
-            print_request,
-        } => preview(&cli.config, services, *print_request).await,
-        Commands::Uninstall => uninstall(),
-        Commands::Update => update().await,
-        Commands::Server { pidfile } => server(pidfile).await,
-=======
         Commands::Health(args) => commands::health(args),
         Commands::Start(args) => commands::start(args, true, &cli.config).await,
         Commands::Stop(args) => commands::stop(args, true),
@@ -265,6 +210,7 @@
         Commands::Completion(args) => commands::completion(args),
         Commands::Preview(args) => commands::preview(args, &cli.config).await,
         Commands::Server(args) => commands::server(args).await,
->>>>>>> 562f5fac
+        Commands::Uninstall(args) => commands::uninstall(args),
+        Commands::Update(args) => commands::update(args).await,
     }
 }