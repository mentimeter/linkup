use std::{env, fs, io::ErrorKind, path::PathBuf};

use clap::{Parser, Subcommand};
use clap_complete::Shell;
use thiserror::Error;

mod background_booting;
mod background_local_server;
mod background_tunnel;
mod completion;
mod local_config;
mod local_dns;
mod local_server;
mod remote_local;
mod reset;
mod services;
mod signal;
mod start;
mod status;
mod stop;

use completion::completion;
use remote_local::{local, remote};
use reset::reset;
use start::start;
use status::status;
use stop::stop;

const LINKUP_CONFIG_ENV: &str = "LINKUP_CONFIG";
const LINKUP_LOCALSERVER_PORT: u16 = 9066;
const LINKUP_DIR: &str = ".linkup";
const LINKUP_STATE_FILE: &str = "state";
const LINKUP_LOCALSERVER_PID_FILE: &str = "localserver-pid";
const LINKUP_CLOUDFLARED_PID: &str = "cloudflared-pid";
const LINKUP_ENV_SEPARATOR: &str = "##### Linkup environment - DO NOT EDIT #####";
const LINKUP_LOCALDNS_INSTALL: &str = "localdns-install";
const LINKUP_CF_TLS_API_ENV_VAR: &str = "LINKUP_CF_API_TOKEN";

pub fn linkup_dir_path() -> PathBuf {
    let storage_dir = match env::var("HOME") {
        Ok(val) => val,
        Err(_e) => "/var/tmp".to_string(),
    };

    let mut path = PathBuf::new();
    path.push(storage_dir);
    path.push(LINKUP_DIR);
    path
}

pub fn linkup_file_path(file: &str) -> PathBuf {
    let mut path = linkup_dir_path();
    path.push(file);
    path
}

fn ensure_linkup_dir() -> Result<()> {
    let path = linkup_dir_path();

    match fs::create_dir(&path) {
        Ok(_) => Ok(()),
        Err(e) => match e.kind() {
            ErrorKind::AlreadyExists => Ok(()),
            _ => Err(CliError::BadConfig(format!(
                "Could not create linkup dir at {}: {}",
                path.display(),
                e
            ))),
        },
    }
}

pub type Result<T> = std::result::Result<T, CliError>;

#[derive(Error, Debug)]
pub enum CliError {
    #[error("no valid state file: {0}")]
    NoState(String),
    #[error("there was a problem with the provided config: {0}")]
    BadConfig(String),
    #[error("no valid config file provided: {0}")]
    NoConfig(String),
    #[error("a service directory was provided that contained no .env.*.linkup file: {0}")]
    NoDevEnv(String),
    #[error("couldn't set env for service {0}: {1}")]
    SetServiceEnv(String, String),
    #[error("couldn't remove env for service {0}: {1}")]
    RemoveServiceEnv(String, String),
    #[error("could not save statefile: {0}")]
    SaveState(String),
    #[error("could not start local server: {0}")]
    StartLocalServer(String),
    #[error("could not start local tunnel: {0}")]
    StartLocalTunnel(String),
    #[error("linkup component did not start in time: {0}")]
    StartLinkupTimeout(String),
    #[error("could not start Caddy: {0}")]
    StartCaddy(String),
    #[error("could not load config to {0}: {1}")]
    LoadConfig(String, String),
    #[error("could not stop: {0}")]
    StopErr(String),
    #[error("could not get status: {0}")]
    StatusErr(String),
    #[error("your session is in an inconsistent state. Stop your session before trying again.")]
    InconsistentState,
    #[error("no such service: {0}")]
    NoSuchService(String),
    #[error("failed to install local dns: {0}")]
    LocalDNSInstall(String),
    #[error("failed to uninstall local dns: {0}")]
    LocalDNSUninstall(String),
    #[error("failed to write file: {0}")]
    WriteFile(String),
}

#[derive(Parser)]
#[command(
    name = "linkup",
    about = "Connect remote and local dev/preview environments"
)]
struct Cli {
    #[command(subcommand)]
    command: Commands,
}
#[derive(Subcommand)]
enum LocalDNSSubcommand {
    Install,
    Uninstall,
}

#[derive(Subcommand)]
enum Commands {
    #[clap(about = "Start a new linkup session")]
    Start {
        #[arg(
            short,
            long,
            value_name = "CONFIG",
            help = "Path to config file, overriding environment variable."
        )]
        config: Option<String>,
    },
    #[clap(about = "Stop a running linkup session")]
    Stop {},
    #[clap(about = "Reset a linkup session")]
    Reset {
        #[arg(
            short,
            long,
            value_name = "CONFIG",
            help = "Path to config file, overriding environment variable."
        )]
        config: Option<String>,
    },
    #[clap(about = "Route session traffic to a local service")]
    Local { service_names: Vec<String> },
    #[clap(about = "Route session traffic to a remote service")]
    Remote { service_names: Vec<String> },
    #[clap(about = "View linkup component and service status")]
    Status {
        // Output status in JSON format
        #[arg(long)]
        json: bool,
        #[arg(short, long)]
        all: bool,
    },
    LocalDNS {
        #[arg(
            short,
            long,
            value_name = "CONFIG",
            help = "Path to config file, overriding environment variable."
        )]
        config: Option<String>,

        #[clap(subcommand)]
        subcommand: LocalDNSSubcommand,
    },
    #[clap(about = "Generate completions for your shell")]
    Completion {
        #[arg(long, value_enum)]
        shell: Option<Shell>,
    },
}

fn main() -> Result<()> {
    let cli = Cli::parse();

    ensure_linkup_dir()?;

    match &cli.command {
        Commands::Start { config } => start(config),
        Commands::Stop {} => stop(),
<<<<<<< HEAD
        Commands::Reset { config } => reset(config),
        Commands::Local { service_names } => local(service_names.clone()),
        Commands::Remote { service_names } => remote(service_names.clone()),
=======
        Commands::Reset {} => reset(),
        Commands::Local { service_names } => local(service_names),
        Commands::Remote { service_names } => remote(service_names),
>>>>>>> 43eb3d11
        Commands::Status { json, all } => status(*json, *all),
        Commands::LocalDNS { config, subcommand } => match subcommand {
            LocalDNSSubcommand::Install => local_dns::install(config),
            LocalDNSSubcommand::Uninstall => local_dns::uninstall(config),
        },
        Commands::Completion { shell } => completion(shell),
    }
}<|MERGE_RESOLUTION|>--- conflicted
+++ resolved
@@ -192,15 +192,9 @@
     match &cli.command {
         Commands::Start { config } => start(config),
         Commands::Stop {} => stop(),
-<<<<<<< HEAD
         Commands::Reset { config } => reset(config),
-        Commands::Local { service_names } => local(service_names.clone()),
-        Commands::Remote { service_names } => remote(service_names.clone()),
-=======
-        Commands::Reset {} => reset(),
         Commands::Local { service_names } => local(service_names),
         Commands::Remote { service_names } => remote(service_names),
->>>>>>> 43eb3d11
         Commands::Status { json, all } => status(*json, *all),
         Commands::LocalDNS { config, subcommand } => match subcommand {
             LocalDNSSubcommand::Install => local_dns::install(config),
