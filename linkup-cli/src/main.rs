use std::{env, fs, io::ErrorKind, path::PathBuf};

use anyhow::{anyhow, Context};
use clap::{Parser, Subcommand};
use colored::Colorize;
use thiserror::Error;

pub use anyhow::Result;
pub use linkup::Version;

mod commands;
mod env_files;
mod local_config;
mod release;
mod services;
mod worker_client;

const CURRENT_VERSION: &str = env!("CARGO_PKG_VERSION");
const LINKUP_CONFIG_ENV: &str = "LINKUP_CONFIG";
const LINKUP_DIR: &str = ".linkup";
const LINKUP_STATE_FILE: &str = "state";

pub enum InstallationMethod {
    Brew,
    Cargo,
    Manual,
}

impl InstallationMethod {
    fn current() -> Result<Self> {
        for component in linkup_exe_path()?.components() {
            if component.as_os_str() == "Cellar" {
                return Ok(Self::Brew);
            } else if component.as_os_str() == ".cargo" {
                return Ok(Self::Cargo);
            }
        }

        Ok(Self::Manual)
    }
}

pub fn linkup_exe_path() -> Result<PathBuf> {
    fs::canonicalize(std::env::current_exe().context("Failed to get the current executable")?)
        .context("Failed to canonicalize the executable path")
}

pub fn linkup_dir_path() -> PathBuf {
    let storage_dir = match env::var("HOME") {
        Ok(val) => val,
        Err(_e) => "/var/tmp".to_string(),
    };

    let mut path = PathBuf::new();
    path.push(storage_dir);
    path.push(LINKUP_DIR);
    path
}

pub fn linkup_bin_dir_path() -> PathBuf {
    let mut path = linkup_dir_path();
    path.push("bin");
    path
}

pub fn linkup_certs_dir_path() -> PathBuf {
    let mut path = linkup_dir_path();
    path.push("certs");
    path
}

pub fn linkup_file_path(file: &str) -> PathBuf {
    let mut path = linkup_dir_path();
    path.push(file);
    path
}

fn ensure_linkup_dir() -> Result<()> {
    let path = linkup_dir_path();

    match fs::create_dir(&path) {
        Ok(_) => Ok(()),
        Err(e) => match e.kind() {
            ErrorKind::AlreadyExists => Ok(()),
            _ => Err(anyhow!(
                "Could not create linkup dir at {}: {}",
                path.display(),
                e
            )),
        },
    }
}

fn current_version() -> Version {
    Version::try_from(CURRENT_VERSION)
        .expect("current version on CARGO_PKG_VERSION should be a valid version")
}

#[cfg(target_os = "macos")]
fn is_sudo() -> bool {
    let sudo_check = std::process::Command::new("sudo")
        .arg("-n")
        .stdout(std::process::Stdio::null())
        .stderr(std::process::Stdio::null())
        .arg("true")
        .status();

    if let Ok(exit_status) = sudo_check {
        return exit_status.success();
    }

    false
}

#[cfg(target_os = "macos")]
fn sudo_su() -> Result<()> {
    let status = std::process::Command::new("sudo")
        .arg("su")
        .stdin(std::process::Stdio::null())
        .stdout(std::process::Stdio::null())
        .stderr(std::process::Stdio::null())
        .status()?;

    if !status.success() {
        return Err(anyhow!("Failed to sudo"));
    }

    Ok(())
}

<<<<<<< HEAD
=======
fn prompt(question: &str) -> String {
    use std::io::Write;

    print!("{}", question);
    std::io::stdout().flush().ok();

    let mut input = String::new();
    std::io::stdin().read_line(&mut input).ok();

    input
}

pub type Result<T> = std::result::Result<T, CliError>;

#[derive(Error, Debug)]
pub enum CliError {
    #[error("no valid state file: {0}")]
    NoState(String),
    #[error("there was a problem with the provided config: {0}")]
    BadConfig(String),
    #[error("no valid config file provided: {0}")]
    NoConfig(String),
    #[error("a service directory was provided that contained no .env.*.linkup file: {0}")]
    NoDevEnv(String),
    #[error("couldn't set env for service {0}: {1}")]
    SetServiceEnv(String, String),
    #[error("couldn't remove env for service {0}: {1}")]
    RemoveServiceEnv(String, String),
    #[error("could not save statefile: {0}")]
    SaveState(String),
    #[error("could not start local server: {0}")]
    StartLocalServer(String),
    #[error("could not start local tunnel: {0}")]
    StartLocalTunnel(String),
    #[error("linkup component did not start in time: {0}")]
    StartLinkupTimeout(String),
    #[error("could not start Caddy: {0}")]
    StartCaddy(String),
    #[error("could not start DNSMasq: {0}")]
    StartDNSMasq(String),
    #[error("could not load config to {0}: {1}")]
    LoadConfig(String, String),
    #[error("could not start: {0}")]
    StartErr(String),
    #[error("could not stop: {0}")]
    StopErr(String),
    #[error("could not get status: {0}")]
    StatusErr(String),
    #[error("no such service: {0}")]
    NoSuchService(String),
    #[error("failed to install local dns: {0}")]
    LocalDNSInstall(String),
    #[error("failed to uninstall local dns: {0}")]
    LocalDNSUninstall(String),
    #[error("failed to write file: {0}")]
    WriteFile(String),
    #[error("failed to reboot dnsmasq: {0}")]
    RebootDNSMasq(String),
    #[error("--no-tunnel does not work without `local-dns`")]
    NoTunnelWithoutLocalDns,
    #[error("could not get env var: {0}")]
    GetEnvVar(String),
    #[error("HTTP error: {0}")]
    HttpErr(String),
    #[error("could not parse: {0}. {1}")]
    ParseErr(String, String),
    #[error("{0}: {1}")]
    FileErr(String, String),
    #[error("{0}")]
    IOError(#[from] std::io::Error),
    #[error("{0}")]
    WorkerClientErr(#[from] worker_client::Error),
    #[error("{0}")]
    DeployErr(#[from] commands::deploy::DeployError),
}

>>>>>>> b9dff4e1
#[derive(Error, Debug)]
pub enum CheckErr {
    #[error("local server not started")]
    LocalNotStarted,
    #[error("cloudflared tunnel not started")]
    TunnelNotRunning,
}

#[derive(Parser)]
#[command(
    name = "linkup",
    about = "Connect remote and local dev/preview environments\n\nIf you need help running linkup, start here:\nhttps://github.com/mentimeter/linkup/blob/main/docs/using-linkup.md",
    version = env!("CARGO_PKG_VERSION"),
)]
struct Cli {
    #[arg(
        short,
        long,
        value_name = "CONFIG",
        help = "Path to config file, overriding environment variable."
    )]
    config: Option<String>,

    #[command(subcommand)]
    command: Commands,
}

#[derive(Subcommand)]
enum Commands {
    #[clap(about = "Output the health of the CLI service")]
    Health(commands::HealthArgs),

    #[clap(about = "Start a new linkup session")]
    Start(commands::StartArgs),

    #[clap(about = "Stop a running linkup session")]
    Stop(commands::StopArgs),

    #[clap(about = "Reset a linkup session")]
    Reset(commands::ResetArgs),

    #[clap(about = "Route session traffic to a local service")]
    Local(commands::LocalArgs),

    #[clap(about = "Route session traffic to a remote service")]
    Remote(commands::RemoteArgs),

    #[clap(about = "View linkup component and service status")]
    Status(commands::StatusArgs),

    #[cfg(target_os = "macos")]
    #[clap(about = "Speed up your local environment by routing traffic locally when possible")]
    LocalDNS(commands::LocalDnsArgs),

    #[clap(about = "Generate completions for your shell")]
    Completion(commands::CompletionArgs),

    #[clap(about = "Create a \"permanent\" Linkup preview")]
    Preview(commands::PreviewArgs),

    #[clap(about = "Update linkup to the latest released version.")]
    Update(commands::UpdateArgs),

    #[clap(about = "Uninstall linkup and cleanup configurations.")]
    Uninstall(commands::UninstallArgs),

    #[clap(about = "Deploy services to Cloudflare")]
    Deploy(commands::DeployArgs),

    #[clap(about = "Destroy/remove linkup installation from Cloudflare")]
    Destroy(commands::DestroyArgs),

    // Server command is hidden beacuse it is supposed to be managed only by the CLI itself.
    // It is called on `start` to start the local-server.
    #[clap(hide = true)]
    Server(commands::ServerArgs),
}

#[tokio::main]
async fn main() -> anyhow::Result<()> {
    env_logger::init();

    let cli = Cli::parse();

    ensure_linkup_dir()?;

    if !matches!(cli.command, Commands::Update(_))
        && commands::update::new_version_available().await
    {
        match commands::update::update_command() {
            Ok(update_command) => {
                let message = format!(
                    "⚠️ New version of linkup is available! Run `{update_command}` to update it."
                )
                .yellow();

                println!("{}", message);
            }
            Err(error) => {
                // TODO(augustoccesar)[2025-03-26]: This should probably be an error log, but for now since the logs
                //   are not behaving the way that we want them to, keep as a warning. Will revisit this once starts
                //   looking into tracing.
                log::warn!("Failed to resolve the update command to display to user: {error}");
            }
        }
    }

    match &cli.command {
        Commands::Health(args) => commands::health(args),
        Commands::Start(args) => commands::start(args, true, &cli.config).await,
        Commands::Stop(args) => commands::stop(args, true),
        Commands::Reset(args) => commands::reset(args).await,
        Commands::Local(args) => commands::local(args).await,
        Commands::Remote(args) => commands::remote(args).await,
        Commands::Status(args) => commands::status(args),
        #[cfg(target_os = "macos")]
        Commands::LocalDNS(args) => commands::local_dns(args, &cli.config).await,
        Commands::Completion(args) => commands::completion(args),
        Commands::Preview(args) => commands::preview(args, &cli.config).await,
        Commands::Server(args) => commands::server(args).await,
        Commands::Uninstall(args) => commands::uninstall(args, &cli.config).await,
        Commands::Update(args) => commands::update(args).await,
        Commands::Deploy(args) => commands::deploy(args).await,
        Commands::Destroy(args) => commands::destroy(args).await,
    }
}<|MERGE_RESOLUTION|>--- conflicted
+++ resolved
@@ -128,8 +128,6 @@
     Ok(())
 }
 
-<<<<<<< HEAD
-=======
 fn prompt(question: &str) -> String {
     use std::io::Write;
 
@@ -142,71 +140,6 @@
     input
 }
 
-pub type Result<T> = std::result::Result<T, CliError>;
-
-#[derive(Error, Debug)]
-pub enum CliError {
-    #[error("no valid state file: {0}")]
-    NoState(String),
-    #[error("there was a problem with the provided config: {0}")]
-    BadConfig(String),
-    #[error("no valid config file provided: {0}")]
-    NoConfig(String),
-    #[error("a service directory was provided that contained no .env.*.linkup file: {0}")]
-    NoDevEnv(String),
-    #[error("couldn't set env for service {0}: {1}")]
-    SetServiceEnv(String, String),
-    #[error("couldn't remove env for service {0}: {1}")]
-    RemoveServiceEnv(String, String),
-    #[error("could not save statefile: {0}")]
-    SaveState(String),
-    #[error("could not start local server: {0}")]
-    StartLocalServer(String),
-    #[error("could not start local tunnel: {0}")]
-    StartLocalTunnel(String),
-    #[error("linkup component did not start in time: {0}")]
-    StartLinkupTimeout(String),
-    #[error("could not start Caddy: {0}")]
-    StartCaddy(String),
-    #[error("could not start DNSMasq: {0}")]
-    StartDNSMasq(String),
-    #[error("could not load config to {0}: {1}")]
-    LoadConfig(String, String),
-    #[error("could not start: {0}")]
-    StartErr(String),
-    #[error("could not stop: {0}")]
-    StopErr(String),
-    #[error("could not get status: {0}")]
-    StatusErr(String),
-    #[error("no such service: {0}")]
-    NoSuchService(String),
-    #[error("failed to install local dns: {0}")]
-    LocalDNSInstall(String),
-    #[error("failed to uninstall local dns: {0}")]
-    LocalDNSUninstall(String),
-    #[error("failed to write file: {0}")]
-    WriteFile(String),
-    #[error("failed to reboot dnsmasq: {0}")]
-    RebootDNSMasq(String),
-    #[error("--no-tunnel does not work without `local-dns`")]
-    NoTunnelWithoutLocalDns,
-    #[error("could not get env var: {0}")]
-    GetEnvVar(String),
-    #[error("HTTP error: {0}")]
-    HttpErr(String),
-    #[error("could not parse: {0}. {1}")]
-    ParseErr(String, String),
-    #[error("{0}: {1}")]
-    FileErr(String, String),
-    #[error("{0}")]
-    IOError(#[from] std::io::Error),
-    #[error("{0}")]
-    WorkerClientErr(#[from] worker_client::Error),
-    #[error("{0}")]
-    DeployErr(#[from] commands::deploy::DeployError),
-}
-
->>>>>>> b9dff4e1
 #[derive(Error, Debug)]
 pub enum CheckErr {
     #[error("local server not started")]
