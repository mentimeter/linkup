use std::{
    env,
    fmt::Display,
    fs::{self},
};

use clap::crate_version;
use colored::Colorize;
use serde::Serialize;

use crate::{linkup_dir_path, local_config::LocalState, services, CliError};

use super::local_dns;

#[derive(clap::Args)]
pub struct Args {
    // Output status in JSON format
    #[arg(long)]
    json: bool,
}

pub fn health(args: &Args) -> Result<(), CliError> {
    let health = Health::load()?;

    let health = if args.json {
        serde_json::to_string_pretty(&health).unwrap()
    } else {
        format!("{}", health)
    };

    println!("{}", health);

    Ok(())
}

#[derive(Debug, Serialize)]
struct System {
    os_name: String,
    os_version: String,
    arch: String,
}

impl System {
    fn load() -> Self {
        Self {
            os_name: sysinfo::System::name().unwrap(),
            os_version: sysinfo::System::os_version().unwrap(),
            arch: env::consts::ARCH.to_string(),
        }
    }
}

#[derive(Debug, Serialize)]
struct Session {
    name: String,
    tunnel_url: String,
}

impl Session {
    fn load() -> Result<Self, CliError> {
        let state = LocalState::load()?;

        Ok(Self {
            name: state.linkup.session_name,
            tunnel_url: state
                .linkup
                .tunnel
                .map(|url| url.as_str().to_string())
                .unwrap_or("None".to_string()),
        })
    }
}

#[derive(Debug, Serialize)]
struct EnvironmentVariables {
    cf_api_token: bool,
    cf_zone_id: bool,
    cf_account_id: bool,
}

impl EnvironmentVariables {
    fn load() -> Self {
        Self {
<<<<<<< HEAD
            cf_api_token: env::var("LINKUP_CLOUDFLARE_API_TOKEN").is_ok(),
=======
            cf_api_token: env::var("LINKUP_CF_API_TOKEN").is_ok(),
            cf_zone_id: env::var("LINKUP_CLOUDFLARE_ZONE_ID").is_ok(),
>>>>>>> 80cb1f35
            cf_account_id: env::var("LINKUP_CLOUDFLARE_ACCOUNT_ID").is_ok(),
        }
    }
}

#[derive(Debug, Serialize)]
struct BackgroudServices {
    linkup_server: BackgroundServiceHealth,
    caddy: BackgroundServiceHealth,
    dnsmasq: BackgroundServiceHealth,
    cloudflared: BackgroundServiceHealth,
}

#[derive(Debug, Serialize)]
enum BackgroundServiceHealth {
    NotInstalled,
    Stopped,
    Running(String),
}

impl BackgroudServices {
    fn load() -> Self {
        let linkup_server = match services::LocalServer::new().running_pid() {
            Some(pid) => BackgroundServiceHealth::Running(pid),
            None => BackgroundServiceHealth::Stopped,
        };

        let dnsmasq = if services::is_dnsmasq_installed() {
            match services::Dnsmasq::new().running_pid() {
                Some(pid) => BackgroundServiceHealth::Running(pid),
                None => BackgroundServiceHealth::Stopped,
            }
        } else {
            BackgroundServiceHealth::NotInstalled
        };

        let caddy = if services::is_caddy_installed() {
            match services::Caddy::new().running_pid() {
                Some(pid) => BackgroundServiceHealth::Running(pid),
                None => BackgroundServiceHealth::Stopped,
            }
        } else {
            BackgroundServiceHealth::NotInstalled
        };

        let cloudflared = if services::is_cloudflared_installed() {
            match services::CloudflareTunnel::new().running_pid() {
                Some(pid) => BackgroundServiceHealth::Running(pid),
                None => BackgroundServiceHealth::Stopped,
            }
        } else {
            BackgroundServiceHealth::NotInstalled
        };

        Self {
            linkup_server,
            caddy,
            dnsmasq,
            cloudflared,
        }
    }
}

#[derive(Debug, Serialize)]
struct Linkup {
    version: String,
    config_location: String,
    config_exists: bool,
    config_content: Vec<String>,
}

impl Linkup {
    fn load() -> Result<Self, CliError> {
        let dir_path = linkup_dir_path();
        let files: Vec<String> = fs::read_dir(&dir_path)?
            .map(|f| f.unwrap().file_name().into_string().unwrap())
            .collect();

        Ok(Self {
            version: crate_version!().to_string(),
            config_location: dir_path.to_str().unwrap_or_default().to_string(),
            config_exists: dir_path.exists(),
            config_content: files,
        })
    }
}

#[derive(Debug, Serialize)]
struct LocalDNS {
    resolvers: Vec<String>,
}

impl LocalDNS {
    fn load() -> Result<Self, CliError> {
        Ok(Self {
            resolvers: local_dns::list_resolvers()?,
        })
    }
}

#[derive(Debug, Serialize)]
struct Health {
    system: System,
    session: Option<Session>,
    environment_variables: EnvironmentVariables,
    background_services: BackgroudServices,
    linkup: Linkup,
    local_dns: LocalDNS,
}

impl Health {
    pub fn load() -> Result<Self, CliError> {
        let session = match Session::load() {
            Ok(session) => Some(session),
            Err(CliError::NoState(_)) => None,
            Err(error) => {
                log::error!("Failed to load Session: {}", error);
                None
            }
        };

        Ok(Self {
            system: System::load(),
            session,
            environment_variables: EnvironmentVariables::load(),
            background_services: BackgroudServices::load(),
            linkup: Linkup::load()?,
            local_dns: LocalDNS::load()?,
        })
    }
}

impl Display for Health {
    fn fmt(&self, f: &mut std::fmt::Formatter<'_>) -> std::fmt::Result {
        writeln!(f, "{}", "System info:".bold().italic())?;
        writeln!(
            f,
            "  OS: {} ({})",
            self.system.os_name, self.system.os_version,
        )?;
        writeln!(f, "  Architecture: {}", self.system.arch)?;

        writeln!(f, "{}", "Session info:".bold().italic())?;
        writeln!(
            f,
            "  Name:       {}",
            self.session
                .as_ref()
                .map_or("NONE".yellow(), |session| session.name.normal())
        )?;
        writeln!(
            f,
            "  Tunnel URL: {}",
            self.session
                .as_ref()
                .map_or("NONE".yellow(), |session| session.tunnel_url.normal())
        )?;

        writeln!(f, "{}", "Background sevices:".bold().italic())?;
        write!(f, "  - Linkup Server  ")?;
        match &self.background_services.linkup_server {
            BackgroundServiceHealth::NotInstalled => writeln!(f, "{}", "NOT INSTALLED".yellow())?,
            BackgroundServiceHealth::Stopped => writeln!(f, "{}", "NOT RUNNING".yellow())?,
            BackgroundServiceHealth::Running(pid) => writeln!(f, "{} ({})", "RUNNING".blue(), pid)?,
        }
        write!(f, "  - Caddy          ")?;
        match &self.background_services.caddy {
            BackgroundServiceHealth::NotInstalled => writeln!(f, "{}", "NOT INSTALLED".yellow())?,
            BackgroundServiceHealth::Stopped => writeln!(f, "{}", "NOT RUNNING".yellow())?,
            BackgroundServiceHealth::Running(pid) => writeln!(f, "{} ({})", "RUNNING".blue(), pid)?,
        }
        write!(f, "  - dnsmasq        ")?;
        match &self.background_services.dnsmasq {
            BackgroundServiceHealth::NotInstalled => writeln!(f, "{}", "NOT INSTALLED".yellow())?,
            BackgroundServiceHealth::Stopped => writeln!(f, "{}", "NOT RUNNING".yellow())?,
            BackgroundServiceHealth::Running(pid) => writeln!(f, "{} ({})", "RUNNING".blue(), pid)?,
        }
        write!(f, "  - Cloudflared    ")?;
        match &self.background_services.cloudflared {
            BackgroundServiceHealth::NotInstalled => writeln!(f, "{}", "NOT INSTALLED".yellow())?,
            BackgroundServiceHealth::Stopped => writeln!(f, "{}", "NOT RUNNING".yellow())?,
            BackgroundServiceHealth::Running(pid) => writeln!(f, "{} ({})", "RUNNING".blue(), pid)?,
        }

        writeln!(f, "{}", "Environment variables:".bold().italic())?;

        write!(f, "  - LINKUP_CLOUDFLARE_API_TOKEN   ")?;
        if self.environment_variables.cf_api_token {
            writeln!(f, "{}", "OK".blue())?;
        } else {
            writeln!(f, "{}", "MISSING".yellow())?;
        }

        write!(f, "  - LINKUP_CLOUDFLARE_ZONE_ID     ")?;
        if self.environment_variables.cf_zone_id {
            writeln!(f, "{}", "OK".blue())?;
        } else {
            writeln!(f, "{}", "MISSING".yellow())?;
        }

        write!(f, "  - LINKUP_CLOUDFLARE_ACCOUNT_ID  ")?;
        if self.environment_variables.cf_account_id {
            writeln!(f, "{}", "OK".blue())?;
        } else {
            writeln!(f, "{}", "MISSING".yellow())?;
        }

        writeln!(f, "{}", "Linkup:".bold().italic())?;
        writeln!(f, "  Version: {}", self.linkup.version)?;
        writeln!(
            f,
            "  Config folder location: {}",
            self.linkup.config_location
        )?;
        writeln!(f, "  Config folder exists: {}", self.linkup.config_exists)?;
        write!(f, "  Config folder contents:")?;
        if self.linkup.config_content.is_empty() {
            writeln!(f, " {}", "EMPTY".yellow())?;
        } else {
            writeln!(f)?;
            for file in &self.linkup.config_content {
                writeln!(f, "    - {}", file)?;
            }
        }

        write!(f, "{}", "Local DNS resolvers:".bold().italic())?;
        if self.local_dns.resolvers.is_empty() {
            writeln!(f, " {}", "EMPTY".yellow())?;
        } else {
            writeln!(f)?;
            for file in &self.local_dns.resolvers {
                writeln!(f, "    - {}", file)?;
            }
        }

        Ok(())
    }
}<|MERGE_RESOLUTION|>--- conflicted
+++ resolved
@@ -81,12 +81,8 @@
 impl EnvironmentVariables {
     fn load() -> Self {
         Self {
-<<<<<<< HEAD
             cf_api_token: env::var("LINKUP_CLOUDFLARE_API_TOKEN").is_ok(),
-=======
-            cf_api_token: env::var("LINKUP_CF_API_TOKEN").is_ok(),
             cf_zone_id: env::var("LINKUP_CLOUDFLARE_ZONE_ID").is_ok(),
->>>>>>> 80cb1f35
             cf_account_id: env::var("LINKUP_CLOUDFLARE_ACCOUNT_ID").is_ok(),
         }
     }
