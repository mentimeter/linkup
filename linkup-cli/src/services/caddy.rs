--- conflicted
+++ resolved
@@ -1,19 +1,10 @@
-use std::{
-    env, fs,
-    path::PathBuf,
-    process::{Command, Stdio},
-};
+use std::{env, fs, path::PathBuf, process::Command};
 
 use url::Url;
 
 use crate::{
-<<<<<<< HEAD
     commands::local_dns, current_version, linkup_bin_dir_path, linkup_file_path,
     local_config::LocalState, release, signal,
-=======
-    commands::local_dns, linkup_bin_dir_path, linkup_file_path, local_config::LocalState, signal,
-    LINKUP_CF_TLS_API_ENV_VAR,
->>>>>>> 80cb1f35
 };
 
 use super::{local_server::LINKUP_LOCAL_SERVER_PORT, BackgroundService};
@@ -172,8 +163,7 @@
         Ok(())
     }
 
-<<<<<<< HEAD
-    fn write_caddyfile(&self, domains: &[String]) -> Result<(), Error> {
+    fn write_caddyfile(&self, worker_url: &Url, domains: &[String]) -> Result<(), Error> {
         let cloudflare_kv_config = "
             storage cloudflare_kv {{
                 api_token       {{env.LINKUP_CLOUDFLARE_API_TOKEN}}
@@ -181,34 +171,6 @@
                 namespace_id    {{env.LINKUP_CLOUDFLARE_KV_NAMESPACE_ID}}
             }}
         ";
-=======
-    fn write_caddyfile(&self, worker_url: &Url, domains: &[String]) -> Result<(), Error> {
-        let mut redis_storage = String::new();
-
-        if let Ok(redis_url) = std::env::var("LINKUP_CERT_STORAGE_REDIS_URL") {
-            if !self.check_redis_installed() {
-                return Err(Error::MissingRedisInstalation);
-            }
-
-            let url = url::Url::parse(&redis_url).expect("failed to parse Redis URL");
-            redis_storage = format!(
-                "
-                storage redis {{
-                    host           {}
-                    port           {}
-                    username       \"{}\"
-                    password       \"{}\"
-                    key_prefix     \"caddy\"
-                    compression    true
-                }}
-                ",
-                url.host().unwrap(),
-                url.port().unwrap_or(6379),
-                url.username(),
-                url.password().unwrap(),
-            );
-        }
->>>>>>> 80cb1f35
 
         let caddy_template = format!(
             "
@@ -224,15 +186,11 @@
             {} {{
                 reverse_proxy localhost:{}
                 tls {{
-<<<<<<< HEAD
-                    dns cloudflare {{env.LINKUP_CLOUDFLARE_API_TOKEN}}
-=======
                     resolvers 1.1.1.1
                     dns linkup {{
                         worker_url \"{}\"
                         token \"\"
                     }}
->>>>>>> 80cb1f35
                 }}
             }}
             ",
@@ -240,10 +198,7 @@
             &cloudflare_kv_config,
             domains.join(", "),
             LINKUP_LOCAL_SERVER_PORT,
-<<<<<<< HEAD
-=======
             worker_url.as_str(),
->>>>>>> 80cb1f35
         );
 
         fs::write(&self.caddyfile_path, caddy_template)?;
