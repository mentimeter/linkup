use std::fmt::Display;

use crate::TunnelData;

#[derive(Debug)]
pub enum Error {
    CreateCloudflareTunnel(String),
    CreateDNS(String),
    FetchZone(String),
}

impl Display for Error {
    fn fmt(&self, f: &mut std::fmt::Formatter<'_>) -> std::fmt::Result {
        match self {
            Error::CreateCloudflareTunnel(text) => write!(f, "Failed to crate tunnel: {}", text),
            Error::CreateDNS(text) => write!(f, "Failed to crate DNS record: {}", text),
            Error::FetchZone(text) => write!(f, "Failed to fetch Zone details: {}", text),
        }
    }
}

impl std::error::Error for Error {}

pub async fn create_tunnel(
    api_token: &str,
    account_id: &str,
<<<<<<< HEAD
=======
    tunnel_name: &str,
    // TODO: Make this tuple into a proper type
) -> Result<(String, String), String> {
    let tunnel_secret = crate::generate_secret();
    let url = format!(
        "https://api.cloudflare.com/client/v4/accounts/{}/cfd_tunnel",
        account_id,
    );
    let (client, headers) = prepare_client_and_headers(api_token)?;
    let body = serde_json::to_string(&CreateTunnelRequest {
        name: tunnel_name.to_string(),
        tunnel_secret: tunnel_secret.clone(),
    })
    .expect("body to be valid");

    let parsed: CreateTunnelResponse =
        send_request(&client, &url, headers, Some(body), "POST").await?;

    Ok((parsed.result.id, tunnel_secret))
}

pub async fn create_dns_record(
    api_token: &str,
>>>>>>> 5884a0d6
    zone_id: &str,
    tunnel_name: &str,
) -> Result<TunnelData, Error> {
    let client = crate::cloudflare_client(api_token);
    let tunnel_secret = generate_tunnel_secret();

    let create_tunnel_req = cloudflare::endpoints::cfd_tunnel::create_tunnel::CreateTunnel {
        account_identifier: account_id,
        params: cloudflare::endpoints::cfd_tunnel::create_tunnel::Params {
            name: tunnel_name,
            tunnel_secret: &tunnel_secret.as_bytes().to_vec(),
            config_src: &cloudflare::endpoints::cfd_tunnel::ConfigurationSrc::Local,
            metadata: None,
        },
    };

    let tunnel = client
        .request(&create_tunnel_req)
        .await
        .map_err(|err| Error::CreateCloudflareTunnel(err.to_string()))?
        .result;

    let create_dns_req = cloudflare::endpoints::dns::CreateDnsRecord {
        zone_identifier: zone_id,
        params: cloudflare::endpoints::dns::CreateDnsRecordParams {
            proxied: Some(true),
            name: tunnel_name,
            content: cloudflare::endpoints::dns::DnsContent::CNAME {
                content: format!("{}.cfargotunnel.com", tunnel.id),
            },
            ttl: None,
            priority: None,
        },
    };

    client
        .request(&create_dns_req)
        .await
        .map_err(|err| Error::CreateDNS(err.to_string()))?;

    let get_zone_req = cloudflare::endpoints::zone::ZoneDetails {
        identifier: zone_id,
    };

    let zone = client
        .request(&get_zone_req)
        .await
        .map_err(|err| Error::FetchZone(err.to_string()))?
        .result;

    let tunnel_data = TunnelData {
        account_id: account_id.to_string(),
        name: tunnel_name.to_string(),
        url: format!("https://{}.{}", &tunnel_name, &zone.name),
        id: tunnel.id.to_string(),
        secret: tunnel_secret,
        last_started: worker::Date::now().as_millis(),
    };

<<<<<<< HEAD
    Ok(tunnel_data)
}

fn generate_tunnel_secret() -> String {
    // TODO: Use rand and getrandom (with 'js' feature)
    // let mut rng = rand::thread_rng();
    // let random_bytes: [u8; 32] = rng.gen();
    // BASE64_STANDARD.encode(random_bytes)

    "AQIDBAUGBwgBAgMEBQYHCAECAwQFBgcIAQIDBAUGBwg=".into()
=======
        Err("Wot".into())
    }
>>>>>>> 5884a0d6
}<|MERGE_RESOLUTION|>--- conflicted
+++ resolved
@@ -24,37 +24,11 @@
 pub async fn create_tunnel(
     api_token: &str,
     account_id: &str,
-<<<<<<< HEAD
-=======
-    tunnel_name: &str,
-    // TODO: Make this tuple into a proper type
-) -> Result<(String, String), String> {
-    let tunnel_secret = crate::generate_secret();
-    let url = format!(
-        "https://api.cloudflare.com/client/v4/accounts/{}/cfd_tunnel",
-        account_id,
-    );
-    let (client, headers) = prepare_client_and_headers(api_token)?;
-    let body = serde_json::to_string(&CreateTunnelRequest {
-        name: tunnel_name.to_string(),
-        tunnel_secret: tunnel_secret.clone(),
-    })
-    .expect("body to be valid");
-
-    let parsed: CreateTunnelResponse =
-        send_request(&client, &url, headers, Some(body), "POST").await?;
-
-    Ok((parsed.result.id, tunnel_secret))
-}
-
-pub async fn create_dns_record(
-    api_token: &str,
->>>>>>> 5884a0d6
     zone_id: &str,
     tunnel_name: &str,
 ) -> Result<TunnelData, Error> {
     let client = crate::cloudflare_client(api_token);
-    let tunnel_secret = generate_tunnel_secret();
+    let tunnel_secret = crate::generate_secret();
 
     let create_tunnel_req = cloudflare::endpoints::cfd_tunnel::create_tunnel::CreateTunnel {
         account_identifier: account_id,
@@ -109,19 +83,5 @@
         last_started: worker::Date::now().as_millis(),
     };
 
-<<<<<<< HEAD
     Ok(tunnel_data)
-}
-
-fn generate_tunnel_secret() -> String {
-    // TODO: Use rand and getrandom (with 'js' feature)
-    // let mut rng = rand::thread_rng();
-    // let random_bytes: [u8; 32] = rng.gen();
-    // BASE64_STANDARD.encode(random_bytes)
-
-    "AQIDBAUGBwgBAgMEBQYHCAECAwQFBgcIAQIDBAUGBwg=".into()
-=======
-        Err("Wot".into())
-    }
->>>>>>> 5884a0d6
 }